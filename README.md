# Zotero2reMarkable Bridge

This program can be used to sync attachments from Zotero to your ReMarkable
*and* sync them back to Zotero again.
It relies on on both Zotero's and reMarkable's cloud APIs for Python. This means
sync must be enabled in Zotero to use this program. Both Zotero's storage and external WebDAV storage is supported, 
although Zotero's own cloud support is largely untested. Testing and bug reports/pull requests are highly appreciated.

## Usage 

### How it works

The program makes use of Zotero's tag system to determine which files should be processed.
To designate attachments that should be synced, add the tag "to_sync" to the entry.

After the files are synced, this tag is automatically removed and set to "synced".
Do not remove these tags as they are used to determine which files should be synced back.

On the reMarkable, the program uses folders to keep track of files. ~~Unfortunately, there
is no tag system on reMarkable, so that is the best way I could come up with.~~ Although there now is a tag system, this is – as far as I am aware of – not yet supported by third party API implementations. So for now, the folder approach remains the easiest. This might change in the future. You can specify the folder names
during setup.

<<<<<<< HEAD
The program uses [rmrl](https://github.com/rschroll/rmrl) to render files from ReMarkable, but adds support for v2.7 highlights as
propper PDF annotations. Colours are also supported. Yet, because of the way these highlights
are generated, some highlights may be missing in the export. The program will generate warnings for those.
=======
The program now uses [remarks](https://github.com/lucasrla/remarks.git) to render files from ReMarkable and therefore has support both for scribbles as well as smart highlights. Colors are supported. Unlike its previous implementation, it also should not create multiple highlights when a highlighted string appears multiple times on a page. It does not however have support for the new format introduces with firmware v3. Hopefully, as development on `remarks`progresses, this will change.
>>>>>>> 7dd96ce6

The program will preserve the original file and add the marked file as new attachment with "(Annot) " added in front of the file name.
Entries that have been synced back will have the tag "read" added to them, so you can easily search for them.

<<<<<<< HEAD
### Experimental support for new reMarkable cloud API!
Due to changes made by reMarkable to its cloud API that have not yet been implemented in [rmapy](https://github.com/subutux/rmapy/), on which this program relies, some users may have issues getting this program to work. This will mostly affect users that have signed up for the cloud after the API change.
Fortunately, [rmapi](https://github.com/juruen/rmapi) has added experimental support for this new API version. I have now created a version of this application that leverages rmapi for communication with the reMarkable cloud and therefore has support for the new API. This implementation is for now largely untested, bug reports are welcome!

### Setup

1. Clone repository to your computer:
`git clone https://github.com/opal06/zotero2remarkable_bridge.git`

* **Only required for version with new cloud API support!**
  Select correct branch:
  `git checkout rmapi_workaround`

Note: The workaround requires rmapi to be installed and properly configured. Please refer to rmapi's [Readme](https://github.com/juruen/rmapi/blob/master/README.md) for instructions.

2. Add required packages through pip:
`pip3 install -r requirements.txt`

3. Allow execution of the program:
`sudo chmod +x zotero2remarkable_bridge.py`

4. Run the program with:
`./zotero2remarkable_bridge.py`
At first run, it will guide you through creating a working
config. It will help you setup authentication with Zotero, WebDAV (optional), and
ReMarkable.
=======
### Support for new reMarkable cloud API
~~Due to changes made by reMarkable to its cloud API that have not yet been implemented in [rmapy](https://github.com/subutux/rmapy/), on which this program relies, some users may have issues getting this program to work. This will mostly affect users that have signed up for the cloud after the API change.~~
Dependency on rmapy has been removed and the program now relies on [rmapi](https://github.com/juruen/rmapi) by default, as it has been proven functional and allows to support the new reMarkable cloud API without sacrificing backwards compatibility to the older API. Therefore, a working install of `rmapi` is now required. 

### Setup

```bash
# 1. Clone repository to your computer:
git clone https://github.com/opal06/zotero2remarkable_bridge.git

# Note: The program requires rmapi to be installed and properly configured. Please refer to rmapi's [Readme](https://github.com/juruen/rmapi/blob/master/README.md) for instructions.

# 2. Add required packages through pip:
pip3 install -r requirements.txt

# 3. Allow execution of the program:
sudo chmod +x zotero2remarkable_bridge.py

# 4. Run the program with:
./zotero2remarkable_bridge.py

# At first run, it will guide you through creating a working
# config. It will help you setup authentication with Zotero, WebDAV (optional), and
# ReMarkable.
```
>>>>>>> 7dd96ce6

### Arguments

The program accepts the following arguments:

```
./zotero2remarkable_bridge.py [-m push|pull|both]

-m: Mode
push: Only push to ReMarkable

pull: Only pull from ReMarkable and sync to Zotero

both: Go both ways, adding new files to ReMarkable and syncing back
        to ReMarkable.
        
Defaults to "both".
```<|MERGE_RESOLUTION|>--- conflicted
+++ resolved
@@ -20,45 +20,11 @@
 is no tag system on reMarkable, so that is the best way I could come up with.~~ Although there now is a tag system, this is – as far as I am aware of – not yet supported by third party API implementations. So for now, the folder approach remains the easiest. This might change in the future. You can specify the folder names
 during setup.
 
-<<<<<<< HEAD
-The program uses [rmrl](https://github.com/rschroll/rmrl) to render files from ReMarkable, but adds support for v2.7 highlights as
-propper PDF annotations. Colours are also supported. Yet, because of the way these highlights
-are generated, some highlights may be missing in the export. The program will generate warnings for those.
-=======
 The program now uses [remarks](https://github.com/lucasrla/remarks.git) to render files from ReMarkable and therefore has support both for scribbles as well as smart highlights. Colors are supported. Unlike its previous implementation, it also should not create multiple highlights when a highlighted string appears multiple times on a page. It does not however have support for the new format introduces with firmware v3. Hopefully, as development on `remarks`progresses, this will change.
->>>>>>> 7dd96ce6
 
 The program will preserve the original file and add the marked file as new attachment with "(Annot) " added in front of the file name.
 Entries that have been synced back will have the tag "read" added to them, so you can easily search for them.
 
-<<<<<<< HEAD
-### Experimental support for new reMarkable cloud API!
-Due to changes made by reMarkable to its cloud API that have not yet been implemented in [rmapy](https://github.com/subutux/rmapy/), on which this program relies, some users may have issues getting this program to work. This will mostly affect users that have signed up for the cloud after the API change.
-Fortunately, [rmapi](https://github.com/juruen/rmapi) has added experimental support for this new API version. I have now created a version of this application that leverages rmapi for communication with the reMarkable cloud and therefore has support for the new API. This implementation is for now largely untested, bug reports are welcome!
-
-### Setup
-
-1. Clone repository to your computer:
-`git clone https://github.com/opal06/zotero2remarkable_bridge.git`
-
-* **Only required for version with new cloud API support!**
-  Select correct branch:
-  `git checkout rmapi_workaround`
-
-Note: The workaround requires rmapi to be installed and properly configured. Please refer to rmapi's [Readme](https://github.com/juruen/rmapi/blob/master/README.md) for instructions.
-
-2. Add required packages through pip:
-`pip3 install -r requirements.txt`
-
-3. Allow execution of the program:
-`sudo chmod +x zotero2remarkable_bridge.py`
-
-4. Run the program with:
-`./zotero2remarkable_bridge.py`
-At first run, it will guide you through creating a working
-config. It will help you setup authentication with Zotero, WebDAV (optional), and
-ReMarkable.
-=======
 ### Support for new reMarkable cloud API
 ~~Due to changes made by reMarkable to its cloud API that have not yet been implemented in [rmapy](https://github.com/subutux/rmapy/), on which this program relies, some users may have issues getting this program to work. This will mostly affect users that have signed up for the cloud after the API change.~~
 Dependency on rmapy has been removed and the program now relies on [rmapi](https://github.com/juruen/rmapi) by default, as it has been proven functional and allows to support the new reMarkable cloud API without sacrificing backwards compatibility to the older API. Therefore, a working install of `rmapi` is now required. 
@@ -84,7 +50,6 @@
 # config. It will help you setup authentication with Zotero, WebDAV (optional), and
 # ReMarkable.
 ```
->>>>>>> 7dd96ce6
 
 ### Arguments
 
